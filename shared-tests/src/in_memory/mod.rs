// Copyright 2024 The Drasi Authors.
//
// Licensed under the Apache License, Version 2.0 (the "License");
// you may not use this file except in compliance with the License.
// You may obtain a copy of the License at
//
//     http://www.apache.org/licenses/LICENSE-2.0
//
// Unless required by applicable law or agreed to in writing, software
// distributed under the License is distributed on an "AS IS" BASIS,
// WITHOUT WARRANTIES OR CONDITIONS OF ANY KIND, either express or implied.
// See the License for the specific language governing permissions and
// limitations under the License.

use std::sync::Arc;

use async_trait::async_trait;

use drasi_core::{
    in_memory_index::in_memory_element_index::InMemoryElementIndex, query::QueryBuilder,
};

use crate::QueryTestConfig;

struct InMemoryQueryConfig {}

impl InMemoryQueryConfig {
    pub fn new() -> Self {
        InMemoryQueryConfig {}
    }
}

#[async_trait]
impl QueryTestConfig for InMemoryQueryConfig {
    async fn config_query(&self, builder: QueryBuilder) -> QueryBuilder {
        log::info!("using in memory indexes");
        let mut element_index = InMemoryElementIndex::new();
        element_index.enable_archive();
        let element_index = Arc::new(element_index);

        builder
            .with_element_index(element_index.clone())
            .with_archive_index(element_index.clone())
    }
}

mod building_comfort {
    use super::InMemoryQueryConfig;
    use crate::use_cases::*;

    #[tokio::test]
    async fn building_comfort_use_case() {
        let test_config = InMemoryQueryConfig::new();
        building_comfort::building_comfort_use_case(&test_config).await;
    }
}

mod curbside_pickup {
    use super::InMemoryQueryConfig;
    use crate::use_cases::*;

    #[tokio::test]
    async fn order_ready_then_vehicle_arrives() {
        let test_config = InMemoryQueryConfig::new();
        curbside_pickup::order_ready_then_vehicle_arrives(&test_config).await;
    }

    #[tokio::test]
    async fn vehicle_arrives_then_order_ready() {
        let test_config = InMemoryQueryConfig::new();
        curbside_pickup::vehicle_arrives_then_order_ready(&test_config).await;
    }

    #[tokio::test]
    async fn vehicle_arrives_then_order_ready_duplicate() {
        let test_config = InMemoryQueryConfig::new();
        curbside_pickup::vehicle_arrives_then_order_ready_duplicate(&test_config).await;
    }
}

mod incident_alert {
    use super::InMemoryQueryConfig;
    use crate::use_cases::*;

    #[tokio::test]
    pub async fn incident_alert() {
        let test_config = InMemoryQueryConfig::new();
        incident_alert::incident_alert(&test_config).await;
    }
}

mod linear_regression {
    use super::InMemoryQueryConfig;
    use crate::use_cases::*;

    #[tokio::test]
    pub async fn linear_gradient() {
        let test_config = InMemoryQueryConfig::new();
        linear_regression::linear_gradient(&test_config).await;
    }
}

mod min_value {
    use super::InMemoryQueryConfig;
    use crate::use_cases::*;

    #[tokio::test]
    pub async fn min_value() {
        let test_config = InMemoryQueryConfig::new();
        min_value::min_value(&test_config).await;
    }
}

mod remap {
    use super::InMemoryQueryConfig;
    use crate::use_cases::*;

    #[tokio::test]
    pub async fn remap() {
        let test_config = InMemoryQueryConfig::new();
        remap::remap(&test_config).await;
    }
}

mod overdue_invoice {
    use super::InMemoryQueryConfig;
    use crate::use_cases::*;

    #[tokio::test]
    pub async fn overdue_invoice() {
        let test_config = InMemoryQueryConfig::new();
        overdue_invoice::overdue_invoice(&test_config).await;
    }

    #[tokio::test]
    pub async fn overdue_count_persistent() {
        let test_config = InMemoryQueryConfig::new();
        overdue_invoice::overdue_count_persistent(&test_config).await;
    }
}

mod sensor_heartbeat {
    use super::InMemoryQueryConfig;
    use crate::use_cases::*;

    #[tokio::test]
    pub async fn not_reported() {
        let test_config = InMemoryQueryConfig::new();
        sensor_heartbeat::not_reported(&test_config).await;
    }

    #[tokio::test]
    pub async fn percent_not_reported() {
        let test_config = InMemoryQueryConfig::new();
        sensor_heartbeat::percent_not_reported(&test_config).await;
    }
}

mod temporal_retrieval {
    use super::InMemoryQueryConfig;
    use crate::temporal_retrieval::get_version_by_timestamp;
    use crate::temporal_retrieval::get_versions_by_timerange;

    #[tokio::test]
    async fn get_version_by_timestamp() {
        let test_config = InMemoryQueryConfig::new();
        get_version_by_timestamp::get_version_by_timestamp(&test_config).await;
    }

    #[tokio::test]
    async fn get_versions_by_timerange_with_initial_value_flag() {
        let test_config = InMemoryQueryConfig::new();
        get_versions_by_timerange::get_versions_by_timerange_with_initial_value_flag(&test_config)
            .await;
    }

    #[tokio::test]
    async fn get_versions_by_range() {
        let test_config = InMemoryQueryConfig::new();
        get_versions_by_timerange::get_versions_by_timerange(&test_config).await;
    }
}

mod crosses_above_a_threshold {
    use super::InMemoryQueryConfig;
    use crate::use_cases::*;

    #[tokio::test]
    pub async fn crosses_above_a_threshold() {
        let test_config = InMemoryQueryConfig::new();
        crosses_above_a_threshold::crosses_above_a_threshold(&test_config).await;
    }

    #[tokio::test]
    pub async fn crosses_above_a_threshold_with_overdue_days() {
        let test_config = InMemoryQueryConfig::new();
        crosses_above_a_threshold::crosses_above_a_threshold_with_overdue_days(&test_config).await;
    }
}

mod greater_than_a_threshold {
    use super::InMemoryQueryConfig;
    use crate::use_cases::*;

    #[tokio::test]
    pub async fn greater_than_a_threshold() {
        let test_config = InMemoryQueryConfig::new();
        greater_than_a_threshold::greater_than_a_threshold(&test_config).await;
    }

    #[tokio::test]
    pub async fn greater_than_a_threshold_by_customer() {
        let test_config = InMemoryQueryConfig::new();
        greater_than_a_threshold::greater_than_a_threshold_by_customer(&test_config).await;
    }
}

mod crosses_above_and_stays_above {
    use super::InMemoryQueryConfig;
    use crate::use_cases::*;

    #[tokio::test]
    pub async fn crosses_above_and_stays_above() {
        let test_config = InMemoryQueryConfig::new();
        crosses_above_and_stays_above::crosses_above_and_stays_above(&test_config).await;
    }
}

mod crosses_above_three_times_in_an_hour {
    use super::InMemoryQueryConfig;
    use crate::use_cases::*;

    #[tokio::test]
    pub async fn crosses_above_three_times_in_an_hour() {
        let test_config = InMemoryQueryConfig::new();
        crosses_above_three_times_in_an_hour::crosses_above_three_times_in_an_hour(&test_config)
            .await;
    }
}

mod logical_conditions {
    use super::InMemoryQueryConfig;
    use crate::use_cases::*;

    #[tokio::test]
    pub async fn logical_conditions() {
        let test_config = InMemoryQueryConfig::new();
        logical_conditions::logical_conditions(&test_config).await;
    }
}

mod steps_happen_in_any_order {
    use super::InMemoryQueryConfig;
    use crate::use_cases::*;

    #[tokio::test]
    pub async fn steps_happen_in_any_order() {
        let test_config = InMemoryQueryConfig::new();
        steps_happen_in_any_order::steps_happen_in_any_order(&test_config).await;
    }
}

mod rolling_average_decrease_by_ten {
    use super::InMemoryQueryConfig;
    use crate::use_cases::*;

    #[tokio::test]
    pub async fn rolling_average_decrease_by_ten() {
        let test_config = InMemoryQueryConfig::new();
        rolling_average_decrease_by_ten::rolling_average_decrease_by_ten(&test_config).await;
    }
}

mod decreases_by_ten {
    use super::InMemoryQueryConfig;
    use crate::use_cases::*;

    #[tokio::test]
    pub async fn decrease_by_ten() {
        let test_config = InMemoryQueryConfig::new();
        decrease_by_ten::decrease_by_ten(&test_config).await;
    }

    #[tokio::test]
    pub async fn decrease_by_ten_percent() {
        let test_config = InMemoryQueryConfig::new();
        decrease_by_ten::decrease_by_ten_percent(&test_config).await;
    }
}

mod exceeds_one_standard_deviation {
    use super::InMemoryQueryConfig;
    use crate::use_cases::*;

    #[tokio::test]
    pub async fn exceeds_one_standard_deviation() {
        let test_config = InMemoryQueryConfig::new();
        exceeds_one_standard_deviation::exceeds_one_standard_deviation(&test_config).await;
    }
}

mod unit_tests {
    use crate::sequence_counter;
    use drasi_core::in_memory_index::in_memory_result_index::InMemoryResultIndex;

    #[tokio::test]
    pub async fn sequence_counter() {
        let subject = InMemoryResultIndex::new();
        sequence_counter::sequence_counter(&subject).await;
    }
}

mod index {
    use crate::index;
    use drasi_core::{
        in_memory_index::in_memory_future_queue::InMemoryFutureQueue, interface::FutureQueue,
    };

    #[tokio::test]
    async fn future_queue_push_always() {
        let fqi = InMemoryFutureQueue::new();
        fqi.clear().await.unwrap();
        index::future_queue::push_always(&fqi).await;
    }

    #[tokio::test]
    async fn future_queue_push_not_exists() {
        let fqi = InMemoryFutureQueue::new();
        fqi.clear().await.unwrap();
        index::future_queue::push_not_exists(&fqi).await;
    }

    #[tokio::test]
    async fn future_queue_push_overwrite() {
        let fqi = InMemoryFutureQueue::new();
        fqi.clear().await.unwrap();
        index::future_queue::push_overwrite(&fqi).await;
    }
}

mod document {
    use super::InMemoryQueryConfig;
    use crate::use_cases::*;

    #[tokio::test]
    async fn document() {
        let test_config = InMemoryQueryConfig::new();
        document::document(&test_config).await;
    }
}

mod unwind {
    use super::InMemoryQueryConfig;
    use crate::use_cases::*;

    #[tokio::test]
    async fn unwind() {
        let test_config = InMemoryQueryConfig::new();
        unwind::unwind(&test_config).await;
    }
}

<<<<<<< HEAD
mod decoder {
=======
mod optional_match {
>>>>>>> f6f0be23
    use super::InMemoryQueryConfig;
    use crate::use_cases::*;

    #[tokio::test]
<<<<<<< HEAD
    async fn decoder() {
        let test_config = InMemoryQueryConfig::new();
        decoder::decoder(&test_config).await;
    }
}

mod parse_json {
    use super::InMemoryQueryConfig;
    use crate::use_cases::*;

    #[tokio::test]
    async fn parse_json_test() {
        let test_config = InMemoryQueryConfig::new();
        parse_json::parse_json_test(&test_config).await;
    }
}

mod promote {
    use super::InMemoryQueryConfig;
    use crate::use_cases::*;

    #[tokio::test]
    async fn promote_test() {
        let test_config = InMemoryQueryConfig::new();
        promote::promote_test(&test_config).await;
    }
}

mod dapr_state_store {
    use super::InMemoryQueryConfig;
    use crate::use_cases::*;

    #[tokio::test]
    async fn dapr_state_store_test_suite() {
        let test_config = InMemoryQueryConfig::new();
        dapr_state_store::run_tests(&test_config).await;
=======
    async fn optional_match() {
        let test_config = InMemoryQueryConfig::new();
        optional_match::optional_match(&test_config).await;
    }

    #[tokio::test]
    async fn optional_match_aggregating() {
        let test_config = InMemoryQueryConfig::new();
        optional_match::optional_match_aggregating(&test_config).await;
    }

    #[tokio::test]
    async fn multi_optional_match() {
        let test_config = InMemoryQueryConfig::new();
        optional_match::multi_optional_match(&test_config).await;
>>>>>>> f6f0be23
    }
}<|MERGE_RESOLUTION|>--- conflicted
+++ resolved
@@ -360,16 +360,34 @@
     }
 }
 
-<<<<<<< HEAD
+mod optional_match {
+    use super::InMemoryQueryConfig;
+    use crate::use_cases::*;
+
+    #[tokio::test]
+    async fn optional_match() {
+        let test_config = InMemoryQueryConfig::new();
+        optional_match::optional_match(&test_config).await;
+    }
+
+    #[tokio::test]
+    async fn optional_match_aggregating() {
+        let test_config = InMemoryQueryConfig::new();
+        optional_match::optional_match_aggregating(&test_config).await;
+    }
+
+    #[tokio::test]
+    async fn multi_optional_match() {
+        let test_config = InMemoryQueryConfig::new();
+        optional_match::multi_optional_match(&test_config).await;
+    }
+}
+
 mod decoder {
-=======
-mod optional_match {
->>>>>>> f6f0be23
-    use super::InMemoryQueryConfig;
-    use crate::use_cases::*;
-
-    #[tokio::test]
-<<<<<<< HEAD
+    use super::InMemoryQueryConfig;
+    use crate::use_cases::*;
+
+    #[tokio::test]
     async fn decoder() {
         let test_config = InMemoryQueryConfig::new();
         decoder::decoder(&test_config).await;
@@ -406,22 +424,5 @@
     async fn dapr_state_store_test_suite() {
         let test_config = InMemoryQueryConfig::new();
         dapr_state_store::run_tests(&test_config).await;
-=======
-    async fn optional_match() {
-        let test_config = InMemoryQueryConfig::new();
-        optional_match::optional_match(&test_config).await;
-    }
-
-    #[tokio::test]
-    async fn optional_match_aggregating() {
-        let test_config = InMemoryQueryConfig::new();
-        optional_match::optional_match_aggregating(&test_config).await;
-    }
-
-    #[tokio::test]
-    async fn multi_optional_match() {
-        let test_config = InMemoryQueryConfig::new();
-        optional_match::multi_optional_match(&test_config).await;
->>>>>>> f6f0be23
     }
 }