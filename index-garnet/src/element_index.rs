--- conflicted
+++ resolved
@@ -533,11 +533,7 @@
 
         let mut pipeline = redis::pipe();
         pipeline.atomic();
-<<<<<<< HEAD
-        log::debug!("deleting element: {:?}", stored_element_ref);
-=======
         log::debug!("Deleting element: {:?}", stored_element_ref);
->>>>>>> 1df2e356
         self.delete_element_internal(&mut pipeline, &stored_element_ref)
             .await?;
 
