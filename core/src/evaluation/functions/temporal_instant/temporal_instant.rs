--- conflicted
+++ resolved
@@ -156,11 +156,7 @@
                     Ok(time) => Ok(time),
                     Err(e) => Err(FunctionError {
                         function_name: expression.name.to_string(),
-<<<<<<< HEAD
                         error: e,
-=======
-                        error: FunctionEvaluationError::InvalidFormat { expected: temporal_constants::INVALID_LOCAL_TIME_FORMAT_ERROR.to_string() },
->>>>>>> da854de5
                     }),
                 }
             }
@@ -447,12 +443,7 @@
                     }
                     Err(e) => Err(FunctionError {
                         function_name: expression.name.to_string(),
-<<<<<<< HEAD
                         error: e,
-=======
-                        error: FunctionEvaluationError::InvalidFormat { expected: 
-                                temporal_constants::INVALID_ZONED_TIME_FORMAT_ERROR.to_string() },
->>>>>>> da854de5
                     }),
                 }
             }
@@ -641,11 +632,7 @@
                     }
                     Err(e) => Err(FunctionError {
                         function_name: expression.name.to_string(),
-<<<<<<< HEAD
                         error: e,
-=======
-                        error: FunctionEvaluationError::InvalidFormat { expected: temporal_constants::INVALID_ZONED_DATETIME_FORMAT_ERROR.to_string() },
->>>>>>> da854de5
                     }),
                 }
             }
