<<<<<<< HEAD
[package]
name = "drasi-core"
version.workspace = true
edition = "2021"

# See more keys and their definitions at https://doc.rust-lang.org/cargo/reference/manifest.html

[features]
default = []
parallel_solver = []

[dependencies]
async-trait = "0.1.68"
drasi-query-ast = { path = "../query-ast" }
drasi-query-cypher = { path = "../query-cypher" }
hashers = "1.0.1"
ordered-float = "3.7.0"
serde = { version = "1", features = ["derive"] }
serde_json = "1"
rand = { version = "0.8.5", features = ["small_rng"] }
tokio = { version =  "1.29.1", features = ["full"] }
async-recursion = "1.0.4"
futures = "0.3.28"
tokio-stream = "0.1.14"
async-stream = "0.3.5"
itoa = "1.0.1"
caches = "0.2.4"
log = "0.4.20"
tracing = "0.1.37"
opentelemetry = "0.20"
chrono = { version = "0.4.31", features = ["serde"] }
dateparser = "0.2.0"
chrono-tz = "0.8.3"
regex = "1.9.5"
iso8601-duration = "0.2.0"
round = "0.1.2"
priority-queue = "1.3.2"
thiserror = "1.0.50"
statistical = "1.0.0"
approx = "0.5.1"
lazy_static = "1.4.0"
=======
[package]
name = "drasi-core"
version.workspace = true
edition = "2021"

# See more keys and their definitions at https://doc.rust-lang.org/cargo/reference/manifest.html

[features]
default = []
parallel_solver = []

[dependencies]
async-trait = "0.1.68"
drasi-query-ast = { path = "../query-ast" }
drasi-query-cypher = { path = "../query-cypher" }
hashers = "1.0.1"
ordered-float = "3.7.0"
serde = { version = "1", features = ["derive"] }
serde_json = "1"
rand = { version = "0.8.5", features = ["small_rng"] }
tokio = { version =  "1.29.1", features = ["full"] }
async-recursion = "1.0.4"
futures = "0.3.28"
tokio-stream = "0.1.14"
async-stream = "0.3.5"
itoa = "1.0.1"
caches = "0.2.4"
log = "0.4.20"
tracing = "0.1.37"
opentelemetry = "0.20"
chrono = { version = "0.4.31", features = ["serde"] }
dateparser = "0.2.0"
chrono-tz = "0.8.3"
regex = "1.9.5"
zoneinfo_parse = "0.1.4"
iso8601-duration = "0.2.0"
round = "0.1.2"
priority-queue = "1.3.2"
thiserror = "1.0.50"
statistical = "1.0.0"
approx = "0.5.1"
lazy_static = "1.4.0"
once_cell = "1.19.0"
>>>>>>> 8f250d74
<|MERGE_RESOLUTION|>--- conflicted
+++ resolved
@@ -1,4 +1,3 @@
-<<<<<<< HEAD
 [package]
 name = "drasi-core"
 version.workspace = true
@@ -39,49 +38,4 @@
 thiserror = "1.0.50"
 statistical = "1.0.0"
 approx = "0.5.1"
-lazy_static = "1.4.0"
-=======
-[package]
-name = "drasi-core"
-version.workspace = true
-edition = "2021"
-
-# See more keys and their definitions at https://doc.rust-lang.org/cargo/reference/manifest.html
-
-[features]
-default = []
-parallel_solver = []
-
-[dependencies]
-async-trait = "0.1.68"
-drasi-query-ast = { path = "../query-ast" }
-drasi-query-cypher = { path = "../query-cypher" }
-hashers = "1.0.1"
-ordered-float = "3.7.0"
-serde = { version = "1", features = ["derive"] }
-serde_json = "1"
-rand = { version = "0.8.5", features = ["small_rng"] }
-tokio = { version =  "1.29.1", features = ["full"] }
-async-recursion = "1.0.4"
-futures = "0.3.28"
-tokio-stream = "0.1.14"
-async-stream = "0.3.5"
-itoa = "1.0.1"
-caches = "0.2.4"
-log = "0.4.20"
-tracing = "0.1.37"
-opentelemetry = "0.20"
-chrono = { version = "0.4.31", features = ["serde"] }
-dateparser = "0.2.0"
-chrono-tz = "0.8.3"
-regex = "1.9.5"
-zoneinfo_parse = "0.1.4"
-iso8601-duration = "0.2.0"
-round = "0.1.2"
-priority-queue = "1.3.2"
-thiserror = "1.0.50"
-statistical = "1.0.0"
-approx = "0.5.1"
-lazy_static = "1.4.0"
-once_cell = "1.19.0"
->>>>>>> 8f250d74
+lazy_static = "1.4.0"