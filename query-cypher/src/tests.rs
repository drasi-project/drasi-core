--- conflicted
+++ resolved
@@ -635,7 +635,6 @@
     );
 }
 
-<<<<<<< HEAD
 
 #[test]
 fn test_function_empty_args() {
@@ -652,7 +651,9 @@
             vec![],
             17
         ),])
-=======
+    );
+}
+
 #[test]
 fn where_follows_with_no_alias() {
     let query =
@@ -678,6 +679,5 @@
     assert_eq!(
         query.parts[1].return_clause,
         ProjectionClause::Item(vec![UnaryExpression::property("a".into(), "Field1".into())])
->>>>>>> def755f4
     );
 }